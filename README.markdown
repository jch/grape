# Grape
[![Build Status](http://travis-ci.org/intridea/grape.png)](http://travis-ci.org/intridea/grape)

Grape is a REST-like API micro-framework for Ruby. It is built to complement existing web application frameworks such as Rails and Sinatra by providing a simple DSL to easily provide APIs. It has built-in support for common conventions such as multiple formats, subdomain/prefix restriction, and versioning.

## Installation

Grape is available as a gem, to install it just install the gem:

    gem install grape
    
## Basic Usage

Grape APIs are Rack applications that are created by subclassing `Grape::API`. Below is a simple example showing some of the more common features of Grape in the context of recreating parts of the Twitter API.

    class Twitter::API < Grape::API
      version '1'
      
      helpers do
        def current_user
          @current_user ||= User.authorize!(env)
        end
        
        def authenticate!
          error!('401 Unauthorized', 401) unless current_user
        end
      end
      
      resource :statuses do
        get :public_timeline do
          Tweet.limit(20)
        end
      
        get :home_timeline do
          authenticate!
          current_user.home_timeline
        end
        
        get '/show/:id' do
          Tweet.find(params[:id])
        end
        
        post :update do
          authenticate!
          Tweet.create(
            :user => current_user,
            :text => params[:status]
          )
        end
      end
    end
    
This would create a Rack application that could be used like so (in a Rackup config.ru file):

    run Twitter::API
    
And would respond to the following routes:

    GET  /1/statuses/public_timeline(.json)
    GET  /1/statuses/home_timeline(.json)
    GET  /1/statuses/show/:id(.json)
    POST /1/statuses/update(.json)
    
Serialization takes place automatically. For more detailed usage information, please visit the [Grape Wiki](http://github.com/intridea/grape/wiki).
    
## Raising Errors

You can raise errors explicitly.

    error!("Access Denied", 401)

You can also return JSON formatted objects explicitly by raising error! and passing a hash instead of a message.

    error!({ "error" => "unexpected error", "detail" => "missing widget" }, 500)

## Exception Handling

Grape can be told to rescue all exceptions and instead return them in text or json formats.

    class Twitter::API < Grape::API
      rescue_from :all
    end

You can also rescue specific exceptions.

    class Twitter::API < Grape::API
      rescue_from ArgumentError, NotImplementedError
    end

The error format can be specified using `error_format`. Available formats are `:json` and `:txt` (default).

    class Twitter::API < Grape::API
      error_format :json
<<<<<<< HEAD
=======
    end

You can rescue all exceptions with a code block. The `rack_response` wrapper automatically sets the default error code and content-type.

    class Twitter::API < Grape::API
      rescue_from :all do |e|
        rack_response({ :message => "rescued from #{e.class.name}" })
      end
    end

You can also rescue specific exceptions with a code block and handle the Rack response at the lowest level.

    class Twitter::API < Grape::API
      rescue_from :all do |e|
        Rack::Response.new([ e.message ], 500, { "Content-type" => "text/error" ).finish
      end
    end

## Writing Tests

You can test a Grape API with RSpec. Tests make HTTP requests, therefore they must go into the `spec/request` group. You may want your API code to go into `app/api` - you can match that layout under `spec` by adding the following in `spec/spec_helper.rb`.

    RSpec.configure do |config|
      config.include RSpec::Rails::RequestExampleGroup, :type => :request, :example_group => { 
        :file_path => /spec\/api/
      } 
    end

A simple RSpec API test makes a `get` request and parses the response.

    require 'spec_helper'

    describe Twitter::API do
      describe "GET /api/v1/statuses" do
        it "returns an empty array of statuses" do
          get "/api/v1/statuses"
          response.status.should == 200
          JSON.parse(response.body).should == []
        end
      end
>>>>>>> f7b13018
    end

## Note on Patches/Pull Requests
 
* Fork the project.
* Make your feature addition or bug fix.
* Add tests for it. This is important so I don't break it in a future version unintentionally.
* Commit, do not mess with rakefile, version, or history. (if you want to have your own version, that is fine but bump version in a commit by itself I can ignore when I pull)
* Send me a pull request. Bonus points for topic branches.

## Copyright

Copyright (c) 2010 Michael Bleigh and Intridea, Inc. See LICENSE for details.<|MERGE_RESOLUTION|>--- conflicted
+++ resolved
@@ -91,8 +91,6 @@
 
     class Twitter::API < Grape::API
       error_format :json
-<<<<<<< HEAD
-=======
     end
 
 You can rescue all exceptions with a code block. The `rack_response` wrapper automatically sets the default error code and content-type.
@@ -133,7 +131,6 @@
           JSON.parse(response.body).should == []
         end
       end
->>>>>>> f7b13018
     end
 
 ## Note on Patches/Pull Requests
