<<<<<<< HEAD
# Grape (Frontier) [![Build Status](http://travis-ci.org/intridea/grape.png?branch=frontier)](http://travis-ci.org/intridea/grape)
=======
# Grape [![Build Status](https://secure.travis-ci.org/intridea/grape.png)](http://travis-ci.org/intridea/grape) [![Dependency Status](https://gemnasium.com/intridea/grape.png)](https://gemnasium.com/intridea/grape)
>>>>>>> 6cf671fa

**Welcome to the `frontier` branch. This is where we're experimenting and building the next version of Grape. Things will be civilized here one day, but until then you best carry your revolver with you.**

## What is Grape?

Grape is a REST-like API micro-framework for Ruby. It is built to complement
existing web application frameworks such as Rails and Sinatra by providing a
simple DSL to easily provide APIs. It has built-in support for common
conventions such as multiple formats, subdomain/prefix restriction, and
versioning.

## Project Tracking

* [Grape Google Group](http://groups.google.com/group/ruby-grape)
* [Grape Wiki](https://github.com/intridea/grape/wiki)

## Project Tracking

* [Grape Google Group](http://groups.google.com/group/ruby-grape)
* [Grape Wiki](https://github.com/intridea/grape/wiki)

## Installation

Grape is available as a gem, to install it just install the gem:

    gem install grape

If you're using Bundler, add the gem to Gemfile.

    gem 'grape'

## Basic Usage

Grape APIs are Rack applications that are created by subclassing `Grape::API`.
Below is a simple example showing some of the more common features of Grape in
the context of recreating parts of the Twitter API.

```ruby
class Twitter::API < Grape::API
  version 'v1', :using => :header, :vendor => 'twitter', :format => :json

  helpers do
    def current_user
      @current_user ||= User.authorize!(env)
    end

    def authenticate!
      error!('401 Unauthorized', 401) unless current_user
    end
  end

  resource :statuses do
    get :public_timeline do
      Tweet.limit(20)
    end

    get :home_timeline do
      authenticate!
      current_user.home_timeline
    end

    get '/show/:id' do
      Tweet.find(params[:id])
    end

    post :update do
      authenticate!
      Tweet.create(
        :user => current_user,
        :text => params[:status]
      )
    end
  end

  resource :account do
    before{ authenticate! }

    get '/private' do
      "Congratulations, you found the secret!"
    end
  end
end
```

## Mounting

The above sample creates a Rack application that can be run from a rackup *config.ru* file:

```ruby
run Twitter::API
```
And would respond to the following routes:

    GET  /statuses/public_timeline(.json)
    GET  /statuses/home_timeline(.json)
    GET  /statuses/show/:id(.json)
    POST /statuses/update(.json)

In a Rails application, modify *config/routes*:

```ruby
mount Twitter::API => "/"
```

## Versioning

Versioning is handled with HTTP Accept head by default, but can be configures
to [use different strategies](https://github.com/intridea/grape/wiki/API-Versioning). 
For example, to request the above with a version, you would make the following
request:

    curl -H Accept=application/vnd.twitter-v1+json http://localhost:9292/statuses/public_timeline

By default, the first matching version is used when no Accept header is
supplied. This behavior is similar to routing in Rails. To circumvent this default behavior, 
one could use the `:strict` option. When this option is set to `true`, a `404 Not found` error 
is returned when no correct Accept header is supplied.

<<<<<<< HEAD
Serialization takes place automatically. For more detailed usage information,
please visit the [Grape Wiki](http://github.com/intridea/grape/wiki).
=======
Serialization takes place automatically.
>>>>>>> 6cf671fa

## Helpers

You can define helper methods that your endpoints can use with the `helpers`
macro by either giving a block or a module:

````ruby
module MyHelpers
  def say_hello(user)
    "hey there #{user.name}"
  end
end

class API < Grape::API
  # define helpers with a block
  helpers do
    def current_user
      User.find(params[:user_id])
    end
  end

  # or mix in a module
  helpers MyHelpers

  get '/hello' do
    # helpers available in your endpoint and filters
    say_hello(current_user)
  end
end
````

## Raising Errors

You can raise errors explicitly.

```ruby
error!("Access Denied", 401)
```

You can also return JSON formatted objects explicitly by raising error! and
passing a hash instead of a message.

```ruby
error!({ "error" => "unexpected error", "detail" => "missing widget" }, 500)
```

## Exception Handling

Grape can be told to rescue all exceptions and instead return them in
text or json formats.

```ruby
class Twitter::API < Grape::API
  rescue_from :all
end
```

You can also rescue specific exceptions.

```ruby
class Twitter::API < Grape::API
  rescue_from ArgumentError, NotImplementedError
end
```

The error format can be specified using `error_format`. Available formats are
`:json` and `:txt` (default).

```ruby
class Twitter::API < Grape::API
  error_format :json
end
```

You can rescue all exceptions with a code block. The `rack_response` wrapper
automatically sets the default error code and content-type.

```ruby
class Twitter::API < Grape::API
  rescue_from :all do |e|
    rack_response({ :message => "rescued from #{e.class.name}" })
  end
end
```

You can also rescue specific exceptions with a code block and handle the Rack
response at the lowest level.

```ruby
class Twitter::API < Grape::API
  rescue_from :all do |e|
    Rack::Response.new([ e.message ], 500, { "Content-type" => "text/error" }).finish
  end
end
```

    class Twitter::API < Grape::API
      rescue_from ArgumentError do |e|
        Rack::Response.new([ "ArgumentError: #{e.message}" ], 500)
      end
      rescue_from NotImplementedError do |e|
        Rack::Response.new([ "NotImplementedError: #{e.message}" ], 500)
      end
    end

## Content-Types

By default, Grape supports _XML_, _JSON_, _Atom_, _RSS_, and _text_ content-types. 
Your API can declare additional types to support. Response format is determined by the 
request's extension or `Accept` header.

```ruby
class Twitter::API < Grape::API
  content_type :xls, "application/vnd.ms-excel"
end
```

## Writing Tests

You can test a Grape API with RSpec. Tests make HTTP requests, therefore they
must go into the `spec/request` group. You may want your API code to go into
`app/api` - you can match that layout under `spec` by adding the following in
`spec/spec_helper.rb`.

```ruby
RSpec.configure do |config|
  config.include RSpec::Rails::RequestExampleGroup, :type => :request, :example_group => {
    :file_path => /spec\/api/
  }
end
```

A simple RSpec API test makes a `get` request and parses the response.

```ruby
require 'spec_helper'

describe Twitter::API do
  describe "GET /api/v1/statuses" do
    it "returns an empty array of statuses" do
      get "/api/v1/statuses"
      response.status.should == 200
      JSON.parse(response.body).should == []
    end
  end
end
```

## Describing and Inspecting an API

Grape lets you add a description to an API along with any other optional
elements that can also be inspected at runtime. 
This can be useful for generating documentation.

```ruby
class TwitterAPI < Grape::API

  version 'v1'

  desc "Retrieves the API version number."
  get "version" do
    api.version
  end

  desc "Reverses a string.", { :params =>
    { "s" => { :desc => "string to reverse", :type => "string" }}
  }
  get "reverse" do
    params[:s].reverse
  end
end
```

Grape then exposes arrays of API versions and compiled routes. Each route
contains a `route_prefix`, `route_version`, `route_namespace`, `route_method`,
`route_path` and `route_params`. The description and the optional hash that
follows the API path may contain any number of keys and its values are also
accessible via dynamically-generated `route_[name]` functions.

```ruby
TwitterAPI::versions # yields [ 'v1', 'v2' ]
TwitterAPI::routes # yields an array of Grape::Route objects
TwitterAPI::routes[0].route_version # yields 'v1'
TwitterAPI::routes[0].route_description # yields [ { "s" => { :desc => "string to reverse", :type => "string" }} ]
```

Parameters can also be tagged to the method declaration itself.

```ruby
class StringAPI < Grape::API
  get "split/:string", { :params => [ "token" ], :optional_params => [ "limit" ] } do
    params[:string].split(params[:token], (params[:limit] || 0))
  end
end

StringAPI::routes[0].route_params # yields an array [ "string", "token" ]
StringAPI::routes[0].route_optional_params # yields an array [ "limit" ]
```

It's possible to retrieve the information about the current route from within an API call with `route`.

```ruby
class MyAPI < Grape::API
  desc "Returns a description of a parameter.", { :params => { "id" => "a required id" } }
  get "params/:id" do
    route.route_params[params[:id]] # returns "a required id"
  end
end
```

## Anchoring

Grape by default anchors all request paths, which means that the request URL
should match from start to end to match, otherwise a `404 Not Found` is
returned.
However, this is sometimes not what you want, because it is not always known up
front what can be expected from the call.
This is because Rack-mount by default anchors requests to match from the start
to the end, or not at all. Rails solves this problem by using a `:anchor =>
false` option in your routes.
In Grape this option can be used as well when a method is defined.

For instance when you're API needs to get part of an URL, for instance:

```ruby
class UrlAPI < Grape::API
  namespace :urls do
    get '/(*:url)', :anchor => false do
      some_data
    end
  end
end
```

This will match all paths starting with '/urls/'. There is one caveat though:
the `params[:url]` parameter only holds the first part of the request url.
Luckily this can be circumvented by using the described above syntax for path
specification and using the `PATH_INFO` Rack environment variable, using
`env["PATH_INFO"]`. This will hold everything that comes after the '/urls/'
part.

## Note on Patches/Pull Requests

* Fork the project
* Write tests for your new feature or a test that reproduces a bug
* Implement your feature or make a bug fix
* Do not mess with Rakefile, version or history
* Commit, push and make a pull request. Bonus points for topical branches.

## License

MIT License. See LICENSE for details.

## Copyright

Copyright (c) 2010-2012 Michael Bleigh and Intridea, Inc. 
<|MERGE_RESOLUTION|>--- conflicted
+++ resolved
@@ -1,8 +1,4 @@
-<<<<<<< HEAD
 # Grape (Frontier) [![Build Status](http://travis-ci.org/intridea/grape.png?branch=frontier)](http://travis-ci.org/intridea/grape)
-=======
-# Grape [![Build Status](https://secure.travis-ci.org/intridea/grape.png)](http://travis-ci.org/intridea/grape) [![Dependency Status](https://gemnasium.com/intridea/grape.png)](https://gemnasium.com/intridea/grape)
->>>>>>> 6cf671fa
 
 **Welcome to the `frontier` branch. This is where we're experimenting and building the next version of Grape. Things will be civilized here one day, but until then you best carry your revolver with you.**
 
@@ -121,12 +117,7 @@
 one could use the `:strict` option. When this option is set to `true`, a `404 Not found` error 
 is returned when no correct Accept header is supplied.
 
-<<<<<<< HEAD
-Serialization takes place automatically. For more detailed usage information,
-please visit the [Grape Wiki](http://github.com/intridea/grape/wiki).
-=======
 Serialization takes place automatically.
->>>>>>> 6cf671fa
 
 ## Helpers
 
