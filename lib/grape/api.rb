require 'rack/mount'
require 'rack/auth/basic'
require 'rack/auth/digest/md5'
require 'logger'

module Grape
  # The API class is the primary entry point for
  # creating Grape APIs. Users should subclass this
  # class in order to build an API.
  class API
    class << self
      attr_reader :route_set
      attr_reader :versions
      attr_reader :routes
      attr_reader :settings
      attr_writer :logger
      attr_reader :endpoints
      attr_reader :mountings
      attr_reader :instance

      def logger(logger = nil)
        if logger
          @logger = logger
        else
          @logger ||= Logger.new($stdout)
        end
      end

      def reset!
        @settings  = Grape::Util::HashStack.new
        @route_set = Rack::Mount::RouteSet.new
        @endpoints = []
        @mountings = []
      end

      def compile
        @instance = self.new
      end

      def change!
        @instance = nil
      end

      def call(env)
        compile unless instance
        call!(env)
      end

      def call!(env)
        logger.info "#{env['REQUEST_METHOD']} #{env['PATH_INFO']}"
        instance.call(env)
      end

      # Set a configuration value for this namespace.
      #
      # @param key [Symbol] The key of the configuration variable.
      # @param value [Object] The value to which to set the configuration variable.
      def set(key, value)
        settings[key.to_sym] = value
      end

      # Add to a configuration value for this
      # namespace.
      #
      # @param key [Symbol] The key of the configuration variable.
      # @param value [Object] The value to which to set the configuration variable.
      def imbue(key, value)
        settings.imbue(key, value)
      end

      # Define a root URL prefix for your entire
      # API.
      def prefix(prefix = nil)
        prefix ? set(:root_prefix, prefix) : settings[:root_prefix]
      end

      # Specify an API version.
      #
      # @example API with legacy support.
      #   class MyAPI < Grape::API
      #     version 'v2'
      #
      #     get '/main' do
      #       {:some => 'data'}
      #     end
      #
      #     version 'v1' do
      #       get '/main' do
      #         {:legacy => 'data'}
      #       end
      #     end
      #   end
      #
      def version(*args, &block)
        if args.any?
          options = args.pop if args.last.is_a? Hash
          options ||= {}
          options = {:using => :header}.merge!(options)
          @versions = versions | args
          nest(block) do
            set(:version, args)
            set(:version_options, options)
          end
        end
      end

      # Specify the default format for the API's
      # serializers. Currently only `:json` is
      # supported.
      def default_format(new_format = nil)
        new_format ? set(:default_format, new_format.to_sym) : settings[:default_format]
      end

      # Specify the format for error messages.
      # May be `:json` or `:txt` (default).
      def error_format(new_format = nil)
        new_format ? set(:error_format, new_format.to_sym) : settings[:error_format]
      end

      # Specify the default status code for errors.
      def default_error_status(new_status = nil)
        new_status ? set(:default_error_status, new_status) : settings[:default_error_status]
      end

      # Allows you to rescue certain exceptions that occur to return
      # a grape error rather than raising all the way to the
      # server level.
      #
      # @example Rescue from custom exceptions
      #     class ExampleAPI < Grape::API
      #       class CustomError < StandardError; end
      #
      #       rescue_from CustomError
      #     end
      #
      # @overload rescue_from(*exception_classes, options = {})
      #   @param [Array] exception_classes A list of classes that you want to rescue, or
      #     the symbol :all to rescue from all exceptions.
      #   @param [Block] block Execution block to handle the given exception.
      #   @param [Hash] options Options for the rescue usage.
      #   @option options [Boolean] :backtrace Include a backtrace in the rescue response.
      def rescue_from(*args, &block)
        if block_given?
          args.each do |arg|
            imbue(:rescue_handlers, { arg => block })
          end
        end
        imbue(:rescue_options, args.pop) if args.last.is_a?(Hash)
        set(:rescue_all, true) and return if args.include?(:all)
        imbue(:rescued_errors, args)
      end

      # Allows you to specify a default representation entity for a
      # class. This allows you to map your models to their respective
      # entities once and then simply call `present` with the model.
      #
      # @example
      #   class ExampleAPI < Grape::API
      #     represent User, :with => Entity::User
      #
      #     get '/me' do
      #       present current_user # :with => Entity::User is assumed
      #     end
      #   end
      #
      # Note that Grape will automatically go up the class ancestry to
      # try to find a representing entity, so if you, for example, define
      # an entity to represent `Object` then all presented objects will
      # bubble up and utilize the entity provided on that `represent` call.
      #
      # @param model_class [Class] The model class that will be represented.
      # @option options [Class] :with The entity class that will represent the model.
      def represent(model_class, options)
        raise ArgumentError, "You must specify an entity class in the :with option." unless options[:with] && options[:with].is_a?(Class)
        imbue(:representations, model_class => options[:with])
      end

      # Add helper methods that will be accessible from any
      # endpoint within this namespace (and child namespaces).
      #
      # When called without a block, all known helpers within this scope
      # are included.
      #
      # @param mod [Module] optional module of methods to include
      # @param &block [Block] optional block of methods to include
      #
      # @example Define some helpers.
      #     class ExampleAPI < Grape::API
      #       helpers do
      #         def current_user
      #           User.find_by_id(params[:token])
      #         end
      #       end
      #     end
      def helpers(mod = nil, &block)
        if block_given? || mod
          mod ||= settings.peek[:helpers] || Module.new
          mod.class_eval &block if block_given?
          set(:helpers, mod)
        else
          mod = Module.new
          settings.stack.each do |s|
            mod.send :include, s[:helpers] if s[:helpers]
          end
<<<<<<< HEAD
          change!
          m
=======
          mod
>>>>>>> e536bde1
        end
      end

      # Add an authentication type to the API. Currently
      # only `:http_basic`, `:http_digest` and `:oauth2` are supported.
      def auth(type = nil, options = {}, &block)
        if type
          set(:auth, {:type => type.to_sym, :proc => block}.merge(options))
        else
          settings[:auth]
        end
      end

      # Add HTTP Basic authorization to the API.
      #
      # @param [Hash] options A hash of options.
      # @option options [String] :realm "API Authorization" The HTTP Basic realm.
      def http_basic(options = {}, &block)
        options[:realm] ||= "API Authorization"
        auth :http_basic, options, &block
      end

      def http_digest(options = {}, &block)
        options[:realm] ||= "API Authorization"
        options[:opaque] ||= "secret"
        auth :http_digest, options, &block
      end

      def mount(mounts)
        mounts = {mounts => '/'} unless mounts.respond_to?(:each_pair)
        mounts.each_pair do |app, path|
<<<<<<< HEAD
          if app.respond_to?(:inherit_settings)
            app.inherit_settings(settings.clone)
          end

          endpoints << Grape::Endpoint.new(settings.clone,
            :method => :any,
            :path => path,
            :app => app
=======
          next unless app.respond_to?(:call)
          route_set.add_route(app,
            :path_info => compile_path(path, false)
>>>>>>> e536bde1
          )
        end
      end

      # Defines a route that will be recognized
      # by the Grape API.
      #
      # @param methods [HTTP Verb] One or more HTTP verbs that are accepted by this route. Set to `:any` if you want any verb to be accepted.
      # @param paths [String] One or more strings representing the URL segment(s) for this route.
      #
      # @example Defining a basic route.
      #   class MyAPI < Grape::API
      #     route(:any, '/hello') do
      #       {:hello => 'world'}
      #     end
      #   end
      def route(methods, paths = ['/'], route_options = {}, &block)
        endpoints << Grape::Endpoint.new(settings.clone, {
          :method => methods,
          :path => paths,
          :route_options => (route_options || {})
        }, &block)
      end

      def before(&block)
        imbue(:befores, [block])
      end
<<<<<<< HEAD
      
      def after(&block) 
        imbue(:afters, [block])
=======

      def after(&block)
        settings.imbue(:afters, [block])
>>>>>>> e536bde1
      end

      def get(paths = ['/'], options = {}, &block); route('GET', paths, options, &block) end
      def post(paths = ['/'], options = {}, &block); route('POST', paths, options, &block) end
      def put(paths = ['/'], options = {}, &block); route('PUT', paths, options, &block) end
      def head(paths = ['/'], options = {}, &block); route('HEAD', paths, options, &block) end
      def delete(paths = ['/'], options = {}, &block); route('DELETE', paths, options, &block) end

      def namespace(space = nil, &block)
        if space || block_given?
          nest(block) do
            set(:namespace, space.to_s) if space
          end
        else
          Rack::Mount::Utils.normalize_path(settings.stack.map{|s| s[:namespace]}.join('/'))
        end
      end

      alias_method :group, :namespace
      alias_method :resource, :namespace
      alias_method :resources, :namespace
      alias_method :segment, :namespace

      # Create a scope without affecting the URL.
      #
      # @param name [Symbol] Purely placebo, just allows to to name the scope to make the code more readable.
      def scope(name = nil, &block)
        nest(block)
      end

      # Apply a custom middleware to the API. Applies
      # to the current namespace and any children, but
      # not parents.
      #
      # @param middleware_class [Class] The class of the middleware you'd like
      #   to inject.
      def use(middleware_class, *args)
        imbue(:middleware, [[middleware_class, *args]])
      end

      # Retrieve an array of the middleware classes
      # and arguments that are currently applied to the
      # application.
      def middleware
        settings.stack.inject([]){|a,s| a += s[:middleware] if s[:middleware]; a}
      end

      # An array of API routes.
      def routes
        @routes ||= []
      end

      def versions
        @versions ||= []
      end

      protected

      # Execute first the provided block, then each of the
      # block passed in. Allows for simple 'before' setups
      # of settings stack pushes.
      def nest(*blocks, &block)
        blocks.reject!{|b| b.nil?}
        if blocks.any?
          settings.push  # create a new context to eval the follow
          instance_eval &block if block_given?
          blocks.each{|b| instance_eval &b}
          settings.pop   # when finished, we pop the context
        else
          instance_eval &block
        end
      end

<<<<<<< HEAD
=======
      def aggregate_setting(key)
        settings.stack.inject([]) do |aggregate, frame|
          aggregate += (frame[key] || [])
        end
      end

      def build_endpoint(&block)
        b = Rack::Builder.new
        b.use Grape::Middleware::Error,
          :default_status => settings[:default_error_status] || 403,
          :rescue_all => settings[:rescue_all],
          :rescued_errors => settings[:rescued_errors],
          :format => settings[:error_format] || :txt,
          :rescue_options => settings[:rescue_options],
          :rescue_handlers => settings[:rescue_handlers] || {}

        b.use Rack::Auth::Basic, settings[:auth][:realm], &settings[:auth][:proc] if settings[:auth] && settings[:auth][:type] == :http_basic
        b.use Rack::Auth::Digest::MD5, settings[:auth][:realm], settings[:auth][:opaque], &settings[:auth][:proc] if settings[:auth] && settings[:auth][:type] == :http_digest
        b.use Grape::Middleware::Prefixer, :prefix => prefix if prefix

        if settings[:version]
          b.use Grape::Middleware::Versioner.using(settings[:version_options][:using]), {
            :versions        => settings[:version],
            :version_options => settings[:version_options]
          }
        end

        b.use Grape::Middleware::Formatter, :default_format => default_format || :json
        middleware.each{|m| b.use *m }

        befores = aggregate_setting(:befores)
        afters =  aggregate_setting(:afters)
        representations = settings[:representations] || {}

        endpoint = Grape::Endpoint.generate({
          :befores => befores,
          :afters => afters,
          :representations => representations
        }, &block)
        endpoint.send :include, helpers
        b.run endpoint
        b.to_app
      end

>>>>>>> e536bde1
      def inherited(subclass)
        subclass.reset!
        subclass.logger = logger.clone
      end

      def inherit_settings(other_stack)
        settings.prepend other_stack
        endpoints.each{|e| e.settings.prepend(other_stack)}
      end
    end

    def initialize
      @route_set = Rack::Mount::RouteSet.new
      self.class.endpoints.each do |endpoint|
        endpoint.mount_in(@route_set)
      end

      @route_set.freeze
    end

    def call(env)
      @route_set.call(env)
    end

    reset!
  end
end<|MERGE_RESOLUTION|>--- conflicted
+++ resolved
@@ -202,12 +202,8 @@
           settings.stack.each do |s|
             mod.send :include, s[:helpers] if s[:helpers]
           end
-<<<<<<< HEAD
           change!
-          m
-=======
           mod
->>>>>>> e536bde1
         end
       end
 
@@ -239,7 +235,6 @@
       def mount(mounts)
         mounts = {mounts => '/'} unless mounts.respond_to?(:each_pair)
         mounts.each_pair do |app, path|
-<<<<<<< HEAD
           if app.respond_to?(:inherit_settings)
             app.inherit_settings(settings.clone)
           end
@@ -248,11 +243,6 @@
             :method => :any,
             :path => path,
             :app => app
-=======
-          next unless app.respond_to?(:call)
-          route_set.add_route(app,
-            :path_info => compile_path(path, false)
->>>>>>> e536bde1
           )
         end
       end
@@ -280,15 +270,9 @@
       def before(&block)
         imbue(:befores, [block])
       end
-<<<<<<< HEAD
-      
+
       def after(&block) 
         imbue(:afters, [block])
-=======
-
-      def after(&block)
-        settings.imbue(:afters, [block])
->>>>>>> e536bde1
       end
 
       def get(paths = ['/'], options = {}, &block); route('GET', paths, options, &block) end
@@ -362,54 +346,7 @@
         end
       end
 
-<<<<<<< HEAD
-=======
-      def aggregate_setting(key)
-        settings.stack.inject([]) do |aggregate, frame|
-          aggregate += (frame[key] || [])
-        end
-      end
-
-      def build_endpoint(&block)
-        b = Rack::Builder.new
-        b.use Grape::Middleware::Error,
-          :default_status => settings[:default_error_status] || 403,
-          :rescue_all => settings[:rescue_all],
-          :rescued_errors => settings[:rescued_errors],
-          :format => settings[:error_format] || :txt,
-          :rescue_options => settings[:rescue_options],
-          :rescue_handlers => settings[:rescue_handlers] || {}
-
-        b.use Rack::Auth::Basic, settings[:auth][:realm], &settings[:auth][:proc] if settings[:auth] && settings[:auth][:type] == :http_basic
-        b.use Rack::Auth::Digest::MD5, settings[:auth][:realm], settings[:auth][:opaque], &settings[:auth][:proc] if settings[:auth] && settings[:auth][:type] == :http_digest
-        b.use Grape::Middleware::Prefixer, :prefix => prefix if prefix
-
-        if settings[:version]
-          b.use Grape::Middleware::Versioner.using(settings[:version_options][:using]), {
-            :versions        => settings[:version],
-            :version_options => settings[:version_options]
-          }
-        end
-
-        b.use Grape::Middleware::Formatter, :default_format => default_format || :json
-        middleware.each{|m| b.use *m }
-
-        befores = aggregate_setting(:befores)
-        afters =  aggregate_setting(:afters)
-        representations = settings[:representations] || {}
-
-        endpoint = Grape::Endpoint.generate({
-          :befores => befores,
-          :afters => afters,
-          :representations => representations
-        }, &block)
-        endpoint.send :include, helpers
-        b.run endpoint
-        b.to_app
-      end
-
->>>>>>> e536bde1
-      def inherited(subclass)
+     def inherited(subclass)
         subclass.reset!
         subclass.logger = logger.clone
       end
