## MAC OS
.DS_Store

## TEXTMATE
*.tmproj
tmtags

## EMACS
*~
\#*
.\#*

## VIM
*.swp

## PROJECT::GENERAL
coverage
doc
pkg
.rvmrc
.bundle
<<<<<<< HEAD
.yardoc/*
=======
dist
>>>>>>> 316d863a

## PROJECT::SPECIFIC<|MERGE_RESOLUTION|>--- conflicted
+++ resolved
@@ -19,10 +19,7 @@
 pkg
 .rvmrc
 .bundle
-<<<<<<< HEAD
 .yardoc/*
-=======
 dist
->>>>>>> 316d863a
 
 ## PROJECT::SPECIFIC